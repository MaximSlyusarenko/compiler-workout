open GT
open List
open Language
       
(* The type for the stack machine instructions *)
@type insn =
(* binary operator                 *) | BINOP of string
(* put a constant on the stack     *) | CONST of int                 
(* read to stack                   *) | READ
(* write from stack                *) | WRITE
(* load a variable to the stack    *) | LD    of string
(* store a variable from the stack *) | ST    of string with show

(* The type for the stack machine program *)                                                               
type prg = insn list

(* The type for the stack machine configuration: a stack and a configuration from statement
   interpreter
 *)
type config = int list * Language.Stmt.config

(*
	Evaluates single operation of stack machine
	val evalSingleOperation : config -> insn -> config
*)
let evalSingleOperation (stack, (state, input, output)) operation = match operation with
	| BINOP op -> 
		let hd1 :: hd2 :: tl = stack in
		let const1 = Expr.Const hd1 in
		let const2 = Expr.Const hd2 in
		let res = Expr.eval state (Expr.Binop (op, const1, const2)) in
		(res :: tl, (state, input, output))
	| CONST x -> (x :: stack, (state, input, output))
	| READ -> ((hd input) :: stack, (state, tl input, output))
	| WRITE -> (tl input, (state, input, (hd stack) :: output))
	| LD s -> ((state s) :: stack, (state, input, output))
	| ST s -> (tl stack, (Expr.update s (hd stack) state, input, output))

(* Stack machine interpreter
     val eval : config -> prg -> config
   Takes a configuration and a program, and returns a configuration as a result
 *)     
let rec eval fullConfig program = match program with
	| [] -> fullConfig
	| hd :: tl -> eval (evalSingleOperation fullConfig hd) tl

let rec compileExpression expr = match expr with
	| Expr.Const n -> [CONST n]
	| Expr.Var s -> [LD s]
	| Expr.Binop (operation, x, y) -> (compileExpression x) @ (compileExpression y) @ [BINOP operation]

<<<<<<< HEAD

(* Top-level evaluation
     val run : prg -> int list -> int list
   Takes an input stream, a program, and returns an output stream this program calculates
=======
     val run : prg -> int list -> int list

   Takes a program, an input stream, and returns an output stream this program calculates
>>>>>>> 77ec064c
*)
let run p i = let (_, (_, _, o)) = eval ([], (Language.Expr.empty, i, [])) p in o

(* Stack machine compiler
     val compile : Syntax.Stmt.t -> prg
   Takes a program in the source language and returns an equivalent program for the
   stack machine
 *)
let rec compile statement = match statement with
	| Stmt.Read s -> [READ ; ST s]
	| Stmt.Write expr -> (compileExpression expr) @ [WRITE]
	| Stmt.Assign (s, expr) -> (compileExpression expr) @ [ST s]
	| Stmt.Seq (st1, st2) -> (compile st1) @ (compile st2)<|MERGE_RESOLUTION|>--- conflicted
+++ resolved
@@ -49,16 +49,11 @@
 	| Expr.Var s -> [LD s]
 	| Expr.Binop (operation, x, y) -> (compileExpression x) @ (compileExpression y) @ [BINOP operation]
 
-<<<<<<< HEAD
+(* Top-level evaluation
 
-(* Top-level evaluation
-     val run : prg -> int list -> int list
-   Takes an input stream, a program, and returns an output stream this program calculates
-=======
      val run : prg -> int list -> int list
 
    Takes a program, an input stream, and returns an output stream this program calculates
->>>>>>> 77ec064c
 *)
 let run p i = let (_, (_, _, o)) = eval ([], (Language.Expr.empty, i, [])) p in o
 
